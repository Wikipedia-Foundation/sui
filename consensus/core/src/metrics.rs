// Copyright (c) Mysten Labs, Inc.
// SPDX-License-Identifier: Apache-2.0

use std::sync::Arc;

use prometheus::{
    register_histogram_vec_with_registry, register_histogram_with_registry,
    register_int_counter_vec_with_registry, register_int_counter_with_registry,
    register_int_gauge_vec_with_registry, register_int_gauge_with_registry, Histogram,
    HistogramVec, IntCounter, IntCounterVec, IntGauge, IntGaugeVec, Registry,
};

<<<<<<< HEAD
const SCOPE_LATENCY_SEC_BUCKETS: &[f64] = &[
    0.000_001, 0.000_050, 0.000_100, 0.000_500, 0.001, 0.005, 0.01, 0.05,
    0.1, // starts from 1μs, 50μs, 100μs...
    0.15, 0.2, 0.3, 0.4, 0.5, 0.6, 0.7, 0.8, 0.9, 1.0, 1.2, 1.4, 1.6, 1.8, 2.0, 2.5, 3.0, 3.5, 4.0,
    4.5, 5.0, 5.5, 6.0, 6.5, 7.0, 7.5, 8.0, 8.5, 9.0, 9.5, 10.,
];
=======
use crate::network::metrics::{NetworkRouteMetrics, QuinnConnectionMetrics};
>>>>>>> 58ce7a3c

const LATENCY_SEC_BUCKETS: &[f64] = &[
    0.001, 0.005, 0.01, 0.05, 0.1, 0.15, 0.2, 0.3, 0.4, 0.5, 0.6, 0.7, 0.8, 0.9, 1.0, 1.2, 1.4,
    1.6, 1.8, 2.0, 2.5, 3.0, 3.5, 4.0, 4.5, 5.0, 5.5, 6.0, 6.5, 7.0, 7.5, 8.0, 8.5, 9.0, 9.5, 10.,
    12.5, 15., 17.5, 20., 25., 30., 60., 90., 120., 180., 300.,
];

const SIZE_BUCKETS: &[f64] = &[
    100.,
    400.,
    800.,
    1_000.,
    2_000.,
    5_000.,
    10_000.,
    20_000.,
    50_000.,
    100_000.,
    200_000.0,
    300_000.0,
    400_000.0,
    500_000.0,
    1_000_000.0,
    2_000_000.0,
    3_000_000.0,
    5_000_000.0,
    10_000_000.0,
]; // size in bytes

pub(crate) struct Metrics {
    pub(crate) node_metrics: NodeMetrics,
    pub(crate) channel_metrics: ChannelMetrics,
    pub(crate) network_metrics: NetworkMetrics,
    pub(crate) quinn_connection_metrics: QuinnConnectionMetrics,
}

pub(crate) fn initialise_metrics(registry: Registry) -> Arc<Metrics> {
    let node_metrics = NodeMetrics::new(&registry);
    let channel_metrics = ChannelMetrics::new(&registry);
    let network_metrics = NetworkMetrics {
        inbound: NetworkRouteMetrics::new("inbound", &registry),
        outbound: NetworkRouteMetrics::new("outbound", &registry),
    };
    let quinn_connection_metrics = QuinnConnectionMetrics::new(&registry);

    Arc::new(Metrics {
        node_metrics,
        channel_metrics,
        network_metrics,
        quinn_connection_metrics,
    })
}

#[cfg(test)]
pub(crate) fn test_metrics() -> Arc<Metrics> {
    initialise_metrics(Registry::new())
}

pub(crate) struct NodeMetrics {
    pub block_commit_latency: Histogram,
    pub block_proposed_total: IntCounterVec,
    pub block_size: Histogram,
    pub block_timestamp_drift_wait_ms: IntCounterVec,
    pub blocks_per_commit_count: Histogram,
    pub broadcaster_rtt_estimate_ms: IntGaugeVec,
    pub core_lock_dequeued: IntCounter,
    pub core_lock_enqueued: IntCounter,
    pub dag_state_store_read_count: IntCounterVec,
    pub dag_state_store_write_count: IntCounter,
    pub decided_leaders_total: IntCounterVec,
    pub fetch_blocks_scheduler_inflight: IntGauge,
    pub fetched_blocks: IntCounterVec,
    pub invalid_blocks: IntCounterVec,
    pub last_committed_leader_round: IntGauge,
    pub last_decided_leader_round: IntGauge,
    pub leader_timeout_total: IntCounter,
    pub missing_blocks_total: IntGauge,
    pub quorum_receive_latency: Histogram,
    pub scope_processing_time: HistogramVec,
    pub sub_dags_per_commit_count: Histogram,
    pub suspended_blocks: IntCounterVec,
    pub threshold_clock_round: IntGauge,
    pub unsuspended_blocks: IntCounterVec,
    pub uptime: Histogram,
}

impl NodeMetrics {
    pub fn new(registry: &Registry) -> Self {
        Self {
            block_commit_latency: register_histogram_with_registry!(
                "block_commit_latency",
                "The time taken between block creation and block commit.",
                registry,
            )
                .unwrap(),
            block_proposed_total: register_int_counter_vec_with_registry!(
                "block_proposed",
                "Total number of block proposals. If force is true then this block has been created forcefully via a leader timeout event.",
                &["force"],
                registry,
            )
                .unwrap(),
            block_size: register_histogram_with_registry!(
                "block_size",
                "The size (in bytes) of proposed blocks",
                SIZE_BUCKETS.to_vec(),
                registry
            ).unwrap(),
            block_timestamp_drift_wait_ms: register_int_counter_vec_with_registry!(
                "block_timestamp_drift_wait_ms",
                "Total time in ms spent waiting, when a received block has timestamp in future.",
                &["authority"],
                registry,
            )
            .unwrap(),
            blocks_per_commit_count: register_histogram_with_registry!(
                "blocks_per_commit_count",
                "The number of blocks per commit.",
                registry,
            )
                .unwrap(),
            broadcaster_rtt_estimate_ms: register_int_gauge_vec_with_registry!(
                "broadcaster_rtt_estimate_ms",
                "Estimated RTT latency per peer authority, for block sending in Broadcaster",
                &["peer"],
                registry,
            )
                .unwrap(),
            core_lock_dequeued: register_int_counter_with_registry!(
                "core_lock_dequeued",
                "Number of dequeued core requests",
                registry,
            )
                .unwrap(),
            core_lock_enqueued: register_int_counter_with_registry!(
                "core_lock_enqueued",
                "Number of enqueued core requests",
                registry,
            )
                .unwrap(),
            dag_state_store_read_count: register_int_counter_vec_with_registry!(
                "dag_state_store_read_count",
                "Number of times DagState needs to read from store per operation type",
                &["type"],
                registry,
            )
                .unwrap(),
            dag_state_store_write_count: register_int_counter_with_registry!(
                "dag_state_store_write_count",
                "Number of times DagState needs to write to store",
                registry,
            )
                .unwrap(),
            decided_leaders_total: register_int_counter_vec_with_registry!(
                "committed_leaders_total",
                "Total number of (direct or indirect) committed leaders per authority",
                &["authority", "commit_type"],
                registry,
            )
                .unwrap(),
            fetch_blocks_scheduler_inflight: register_int_gauge_with_registry!(
                "fetch_blocks_scheduler_inflight",
                "Designates whether the synchronizer scheduler task to fetch blocks is currently running",
                registry,
            ).unwrap(),
            fetched_blocks: register_int_counter_vec_with_registry!(
                "fetched_blocks",
                "Number of fetched blocks per peer authority via the synchronizer.",
                &["authority", "type"],
                registry,
            ).unwrap(),
            // TODO: add a short status label.
            invalid_blocks: register_int_counter_vec_with_registry!(
                "invalid_blocks",
                "Number of invalid blocks per peer authority",
                &["authority", "source"],
                registry,
            )
                .unwrap(),
            last_committed_leader_round: register_int_gauge_with_registry!(
                "last_committed_leader_round",
                "The last round where a leader was committed to store and sent to commit consumer.",
                registry,
            ).unwrap(),
            last_decided_leader_round: register_int_gauge_with_registry!(
                "last_decided_leader_round",
                "The last round where a commit decision was made.",
                registry,
            ).unwrap(),
            leader_timeout_total: register_int_counter_with_registry!(
                "leader_timeout_total",
                "Total number of leader timeouts",
                registry,
            )
                .unwrap(),
            missing_blocks_total: register_int_gauge_with_registry!(
                "missing_blocks_total",
                "Total number of missing blocks",
                registry,
            ).unwrap(),
            quorum_receive_latency: register_histogram_with_registry!(
                "quorum_receive_latency",
                "The time it took to receive a new round quorum of blocks",
                registry
            )
            .unwrap(),
            scope_processing_time: register_histogram_vec_with_registry!(
                "scope_processing_time",
                "The processing time of a specific code scope",
                &["scope"],
                SCOPE_LATENCY_SEC_BUCKETS.to_vec(),
                registry
            ).unwrap(),
            sub_dags_per_commit_count: register_histogram_with_registry!(
                "sub_dags_per_commit_count",
                "The number of subdags per commit.",
                registry,
            )
                .unwrap(),
            suspended_blocks: register_int_counter_vec_with_registry!(
                "suspended_blocks",
                "The number of suspended blocks. The counter is reported uniquely, so if a block is sent for reprocessing while alreadly suspended then is not double counted",
                &["authority"],
                registry,
            ).unwrap(),
            threshold_clock_round: register_int_gauge_with_registry!(
                "threshold_clock_round",
                "The current threshold clock round. We only advance to a new round when a quorum of parents have been synced.",
                registry,
            ).unwrap(),
            unsuspended_blocks: register_int_counter_vec_with_registry!(
                "unsuspended_blocks",
                "The number of unsuspended blocks",
                &["authority"],
                registry,
            ).unwrap(),
            uptime: register_histogram_with_registry!(
                "uptime",
                "Total node uptime",
                LATENCY_SEC_BUCKETS.to_vec(),
                registry,
            )
            .unwrap(),
        }
    }
}

pub(crate) struct ChannelMetrics {
    /// occupancy of the channel from TransactionClient to TransactionConsumer
    pub tx_transactions_submit: IntGauge,
    /// total received on channel from TransactionClient to TransactionConsumer
    pub tx_transactions_submit_total: IntCounter,
    /// occupancy of the CoreThread commands channel
    pub core_thread: IntGauge,
    /// total received on the CoreThread commands channel
    pub core_thread_total: IntCounter,
}

impl ChannelMetrics {
    pub fn new(registry: &Registry) -> Self {
        Self {
            tx_transactions_submit: register_int_gauge_with_registry!(
                "tx_transactions_submit",
                "occupancy of the channel from the `TransactionClient` to the `TransactionConsumer`",
                registry
            ).unwrap(),
            tx_transactions_submit_total: register_int_counter_with_registry!(
                "tx_transactions_submit_total",
                "total received on channel from the `TransactionClient` to the `TransactionConsumer`",
                registry
            ).unwrap(),
            core_thread: register_int_gauge_with_registry!(
                "core_thread",
                "occupancy of the `CoreThread` commands channel",
                registry
            ).unwrap(),
            core_thread_total: register_int_counter_with_registry!(
                "core_thread_total",
                "total received on the `CoreThread` commands channel",
                registry
            ).unwrap(),
        }
    }
}

// Fields for network-agnostic metrics can be added here
pub(crate) struct NetworkMetrics {
    pub inbound: NetworkRouteMetrics,
    pub outbound: NetworkRouteMetrics,
}<|MERGE_RESOLUTION|>--- conflicted
+++ resolved
@@ -3,6 +3,7 @@
 
 use std::sync::Arc;
 
+use crate::network::metrics::{NetworkRouteMetrics, QuinnConnectionMetrics};
 use prometheus::{
     register_histogram_vec_with_registry, register_histogram_with_registry,
     register_int_counter_vec_with_registry, register_int_counter_with_registry,
@@ -10,16 +11,12 @@
     HistogramVec, IntCounter, IntCounterVec, IntGauge, IntGaugeVec, Registry,
 };
 
-<<<<<<< HEAD
 const SCOPE_LATENCY_SEC_BUCKETS: &[f64] = &[
     0.000_001, 0.000_050, 0.000_100, 0.000_500, 0.001, 0.005, 0.01, 0.05,
     0.1, // starts from 1μs, 50μs, 100μs...
     0.15, 0.2, 0.3, 0.4, 0.5, 0.6, 0.7, 0.8, 0.9, 1.0, 1.2, 1.4, 1.6, 1.8, 2.0, 2.5, 3.0, 3.5, 4.0,
     4.5, 5.0, 5.5, 6.0, 6.5, 7.0, 7.5, 8.0, 8.5, 9.0, 9.5, 10.,
 ];
-=======
-use crate::network::metrics::{NetworkRouteMetrics, QuinnConnectionMetrics};
->>>>>>> 58ce7a3c
 
 const LATENCY_SEC_BUCKETS: &[f64] = &[
     0.001, 0.005, 0.01, 0.05, 0.1, 0.15, 0.2, 0.3, 0.4, 0.5, 0.6, 0.7, 0.8, 0.9, 1.0, 1.2, 1.4,
