--- conflicted
+++ resolved
@@ -138,11 +138,7 @@
 
     let mut source_modules = gmodules
         .into_iter()
-<<<<<<< HEAD
-        .filter(|(_, mdef)| !matches!(mdef.target_kind, TargetKind::DependencyBeingLinked))
-=======
         .filter(|(_, mdef)| matches!(mdef.target_kind, TargetKind::Source { .. }))
->>>>>>> 0616027a
         .collect::<Vec<_>>();
     source_modules.sort_by_key(|(_, mdef)| mdef.dependency_order);
     for (m, mdef) in source_modules {
